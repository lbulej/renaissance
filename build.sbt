import java.net.URLClassLoader
import java.nio.charset.StandardCharsets
import java.nio.file.Files
import java.nio.file.StandardCopyOption
import java.util.jar.JarFile
import java.util.regex.Pattern
import scala.collection._
import scala.sys.process._

val renaissanceVersion = "0.1"

val renaissanceScalaVersion = "2.12.8"

val benchmarkProjects = for {
  dir <- file("benchmarks").list()
} yield {
  RootProject(uri("benchmarks/" + dir))
}

// Do not assemble fat JARs in subprojects
aggregate in assembly := false

lazy val renaissanceCore = RootProject(uri("renaissance-core"))

val renaissanceBundle = taskKey[Unit](
  "Create a single bundle of Renaissance."
)

val renaissanceBundleTask = renaissanceBundle := {
  val log = streams.value.log
  log.info("Creating a bundle JAR...")
  val mainJar = packageBin.in(Runtime).value
  val depJars = dependencyClasspath.in(Runtime).value.map(_.data).filter(_.isFile)
  val coreJar = (packageBin in (renaissanceCore, Runtime)).value
  val allJars = mainJar +: coreJar +: depJars
  val renaissanceDir = target(_ / "renaissance").value
  val renaissanceJarDir = renaissanceDir / "jars"
  renaissanceJarDir.mkdirs()
  for (jar <- allJars)
    Files.copy(
      jar.toPath,
      (renaissanceJarDir / jar.getName).toPath,
      StandardCopyOption.REPLACE_EXISTING
    )
  val targetDir = target(_ / ".").value
  val tarName = s"renaissance-${version.value}.tar.gz"
  val status = s"tar czf ${targetDir}/$tarName -C ${targetDir} renaissance".!
  if (status != 0) {
    log.error(s"Failed to produce the archive $tarName, exit code: $status")
  }
}

def flattenTasks[A](tasks: Seq[Def.Initialize[Task[A]]]): Def.Initialize[Task[Seq[A]]] =
  tasks.toList match {
    case Nil => Def.task { Nil }
    case x :: xs =>
      Def.taskDyn {
        flattenTasks(xs) map (x.value +: _)
      }
  }

def kebabCase(s: String): String = {
  // This functionality is duplicated in the RenaissanceBenchmark class.
  val camelCaseName = if (s.last == '$') s.init else s
  val pattern = Pattern.compile("([A-Za-z])([A-Z])")
  var result = camelCaseName
  do {
    val last = result
    result = pattern.matcher(result).replaceFirst("$1-$2")
    if (last == result) {
      return result.toLowerCase()
    }
  } while (true)
  sys.error("unreachable")
}

def listBenchmarks(nonGpl: Boolean, project: String, classpath: Seq[File]): Seq[String] = {
  val urls = classpath.map(_.toURI.toURL)
  val loader = new URLClassLoader(urls.toArray, ClassLoader.getSystemClassLoader.getParent)
  val baseName = "org.renaissance.RenaissanceBenchmark"
  val dummyName = "org.renaissance.core.Dummy"
  val benchBase = loader.loadClass(baseName)
  val benches = new mutable.ArrayBuffer[String]
  for (jar <- classpath) {
    val jarFile = new JarFile(jar)
    val enumeration = jarFile.entries()
    while (enumeration.hasMoreElements) {
      val entry = enumeration.nextElement()
      if (entry.getName.startsWith("org/renaissance") && entry.getName.endsWith(".class")) {
        val name = entry.getName
          .substring(0, entry.getName.length - 6)
          .replace("/", ".")
        val clazz = loader.loadClass(name)
        val isEligible =
          benchBase.isAssignableFrom(clazz) && clazz.getName != baseName &&
            (clazz.getName != dummyName || project == "benchmarks/core")
        if (isEligible) {
          val isMit = clazz.getMethod("distro").invoke(clazz.newInstance).toString == "MIT"
          if (!nonGpl || isMit) {
            benches += kebabCase(clazz.getSimpleName)
          }
        }
      }
    }
  }
  benches
}

def jarsAndListGenerator = Def.taskDyn {
  val projectJarTasks = for {
    p <- benchmarkProjects
  } yield
    Def.task {
      val mainJar = (packageBin in (p, Compile)).value
      val coreJar = (packageBin in (renaissanceCore, Runtime)).value
      val depJars = (dependencyClasspath in (p, Compile)).value.map(_.data).filter(_.isFile)
      val allJars = mainJar +: coreJar +: depJars
      val project = p.asInstanceOf[RootProject].build.getPath
      val jarFiles = for (jar <- allJars) yield {
        val dest = (resourceManaged in Compile).value / project / jar.getName
        dest.getParentFile.mkdirs()
        Files.copy(jar.toPath, dest.toPath, StandardCopyOption.REPLACE_EXISTING)
        dest
      }
      (project, jarFiles)
    }

  // Add the built-in benchmarks.
  val coreJarTask = Def.task {
    val coreJar = (packageBin in (renaissanceCore, Runtime)).value
    val coreJarDest =
      (resourceManaged in Compile).value / "benchmarks" / "core" / coreJar.getName
    coreJarDest.getParentFile.mkdirs()
    Files.copy(coreJar.toPath, coreJarDest.toPath, StandardCopyOption.REPLACE_EXISTING)
    ("benchmarks/core", Seq(coreJarDest))
  }
  val jarTasks = coreJarTask +: projectJarTasks
  val nonGpl = nonGplOnly.value

  // Flatten list, create a groups-jars file, and a benchmark-group file.
  flattenTasks(jarTasks).map { groupJars =>
    val jarListFile = (resourceManaged in Compile).value / "groups-jars.txt"
    val jarListContent = new StringBuilder
    val benchGroupFile = (resourceManaged in Compile).value / "benchmark-group.txt"
    val benchGroupContent = new StringBuilder

    // Add the benchmarks from the different project groups.
    for ((project, jars) <- groupJars) {
      val jarLine = jars
        .map(jar => project + "/" + jar.getName)
        .mkString(",")
      val projectShort = project.stripPrefix("benchmarks/")
      jarListContent.append(projectShort).append("=").append(jarLine).append("\n")
      for (bench <- listBenchmarks(nonGpl, project, jars)) {
        benchGroupContent.append(bench).append("=").append(projectShort).append("\n")
      }
    }
    IO.write(jarListFile, jarListContent.toString, StandardCharsets.UTF_8)
    IO.write(benchGroupFile, benchGroupContent.toString, StandardCharsets.UTF_8)
    benchGroupFile +: jarListFile +: groupJars.flatMap {
      case (_, jars) => jars
    }
  }
}

val renaissanceFormat = taskKey[Unit](
  "Reformat source code with scalafmt."
)

def createRenaissanceFormatTask = Def.taskDyn {
  val formatTasks = for (p <- benchmarkProjects) yield scalafmt in (p, Compile)
  val testFormatTasks = for (p <- benchmarkProjects) yield scalafmt in (p, Test)
  val buildFormatTasks = for (p <- benchmarkProjects) yield scalafmtSbt in (p, Compile)
  flattenTasks(formatTasks ++ testFormatTasks ++ buildFormatTasks)
}

val renaissanceFormatTask = renaissanceFormat := createRenaissanceFormatTask.value

val renaissanceFormatCheck = taskKey[Unit](
  "Check formatting via scalafmt."
)

def createRenaissanceFormatCheckTask = Def.taskDyn {
  val formatTasks = for (p <- benchmarkProjects) yield scalafmtCheck in (p, Compile)
  val testFormatTasks = for (p <- benchmarkProjects) yield scalafmtCheck in (p, Test)
  val buildFormatTasks = for (p <- benchmarkProjects) yield scalafmtSbtCheck in (p, Compile)
  flattenTasks(formatTasks ++ testFormatTasks ++ buildFormatTasks)
}

val renaissanceFormatCheckTask = renaissanceFormatCheck := createRenaissanceFormatCheckTask.value

lazy val remoteDebug = SettingKey[Boolean](
  "remoteDebug",
  "Whether or not to enter a remote debugging session when running Renaissance."
)

lazy val nonGplOnly = SettingKey[Boolean](
  "nonGplOnly",
  "If set to true, then the distribution will not include GPL, EPL and MPL-licensed benchmarks."
)

lazy val renaissance: Project = {
  val p = Project("renaissance", file("."))
    .settings(
      name := "renaissance",
      version := renaissanceVersion,
      organization := "org.renaissance",
      scalaVersion := renaissanceScalaVersion,
      libraryDependencies ++= Seq(
        "commons-io" % "commons-io" % "2.6",
        "com.github.scopt" %% "scopt" % "4.0.0-RC2"
      ),
      resourceGenerators in Compile += jarsAndListGenerator.taskValue,
      renaissanceBundleTask,
      renaissanceFormatTask,
      renaissanceFormatCheckTask,
      fork in run := true,
      cancelable in Global := true,
      remoteDebug := false,
<<<<<<< HEAD

      // Configure fat JAR: specify its name, main(), do not run tests when
      // building it and raise error on file conflicts.
      assemblyJarName in assembly := "renaissance-" + renaissanceVersion + ".jar",
      mainClass in assembly := Some("org.renaissance.RenaissanceSuite"),
      test in assembly := {},
      assemblyMergeStrategy in assembly := {
        case PathList("META-INF", "MANIFEST.MF") => MergeStrategy.discard
        case x => MergeStrategy.singleOrError
      },

=======
      nonGplOnly := false,
>>>>>>> fe9230e1
      javaOptions in Compile ++= {
        if (remoteDebug.value) {
          Seq("-agentlib:jdwp=transport=dt_socket,server=y,suspend=y,address=8000")
        } else {
          Seq()
        }
      }
    )
    .dependsOn(
      renaissanceCore
    )
  benchmarkProjects.foldLeft(p)(_ aggregate _)
}<|MERGE_RESOLUTION|>--- conflicted
+++ resolved
@@ -217,7 +217,7 @@
       fork in run := true,
       cancelable in Global := true,
       remoteDebug := false,
-<<<<<<< HEAD
+      nonGplOnly := false,
 
       // Configure fat JAR: specify its name, main(), do not run tests when
       // building it and raise error on file conflicts.
@@ -229,9 +229,6 @@
         case x => MergeStrategy.singleOrError
       },
 
-=======
-      nonGplOnly := false,
->>>>>>> fe9230e1
       javaOptions in Compile ++= {
         if (remoteDebug.value) {
           Seq("-agentlib:jdwp=transport=dt_socket,server=y,suspend=y,address=8000")
